[build-system]
requires = ["setuptools>=61.0", "wheel"]
build-backend = "setuptools.build_meta"

[project]
name = "framefox"
<<<<<<< HEAD
version = "1.0.54"
description = "Modular development framework"
=======
version = "0.0.0"  # Version placeholder, will be overwritten by the workflow
description = "Framework de développement modulaire"
>>>>>>> 2008bdb9
readme = {file = "README.md", content-type = "text/markdown"}
requires-python = ">=3.12"
license = {text = "MIT"}
authors = [
    {name = "BOUMAZA Rayen", email = "boumaza.rayen@outlook.fr"},
    {name = "LEUROND Raphaël", email = "leurond.raphael@gmail.com"}
]

dependencies = [
    "sqlmodel==0.0.22",
    "typer==0.15.1",
    "fastapi==0.115.7,<1.0.0",
    "uvicorn==0.34.0",
    "starlette==0.45.3",
    "python-multipart==0.0.20",
    "httpx==0.28.1",
    "ruamel.yaml==0.18.10",
    "python-dotenv==1.0.1",
    "pyYAML==6.0.2",
    "colorlog==6.9.0",
    "jinja2==3.1.4",
    "rich==13.9.4",
    "pydantic-settings==2.7.1",
    "click==8.1.8",
    "passlib==1.7.4",
    "pyjwt==2.10.1",
    "bcrypt==4.0.1",
    "pymysql==1.1.1",
    "psycopg2-binary==2.9.10",
    "alembic==1.14.1",
    "pytest==8.3.4",
    "cryptography==44.0.2",
    "aiosmtplib==4.0.0",
    "pika==1.3.2",
    "psutil==7.0.0",
]

classifiers = [
    "Development Status :: 4 - Beta",
    "Intended Audience :: Developers",
    "License :: OSI Approved :: MIT License",
    "Natural Language :: English",
    "Operating System :: OS Independent",
    "Programming Language :: Python :: 3.12",
]

[project.scripts]
framefox = "framefox.cli:app"

[tool.setuptools.packages.find]
where = ["."]
include = ["framefox*"]

[tool.setuptools.package-data]
framefox = [
    "core/**/*",
    "terminal/**/*",
    "terminal/ui/*",
    "terminal/utils/*",
    "terminal/typer-config/*",
    "terminal/templates/**/*",
    "terminal/commands/**/*",
    "terminal/common/**/*",
]
"*" = ["src/**/*"]

[tool.pytest.ini_options]
asyncio_mode = "strict"
asyncio_default_fixture_loop_scope = "function"
testpaths = ["framefox/tests"]
python_files = ["test_*.py"]
filterwarnings = [
    "ignore::sqlalchemy.exc.SAWarning",
    "ignore::DeprecationWarning",
    "ignore::pytest.PytestCollectionWarning"
]
markers = [
    "asyncio: mark test as async"
]<|MERGE_RESOLUTION|>--- conflicted
+++ resolved
@@ -4,13 +4,10 @@
 
 [project]
 name = "framefox"
-<<<<<<< HEAD
-version = "1.0.54"
+version = "0.0.0"  # Version placeholder, will be overwritten by the workflow
 description = "Modular development framework"
-=======
-version = "0.0.0"  # Version placeholder, will be overwritten by the workflow
-description = "Framework de développement modulaire"
->>>>>>> 2008bdb9
+
+
 readme = {file = "README.md", content-type = "text/markdown"}
 requires-python = ">=3.12"
 license = {text = "MIT"}
