<<<<<<< HEAD
from fastapi import APIRouter, Request
from fastapi.responses import RedirectResponse, JSONResponse
from fastapi.templating import Jinja2Templates
=======

from flask import redirect, render_template, flash, jsonify, request
>>>>>>> a176ebb9


class AbstractController:
    """Classe de base pour tous les contrôleurs."""

    def __init__(self):
        self.router = APIRouter()

    def add_route(self, path: str, endpoint: str, view_func, methods=["GET"]):
        """Ajoute une route à l'APIRouter."""
        for method in methods:
            if method == "GET":
                self.router.get(path, name=endpoint)(view_func)
            elif method == "POST":
                self.router.post(path, name=endpoint)(view_func)
            elif method == "PUT":
                self.router.put(path, name=endpoint)(view_func)
            elif method == "DELETE":
                self.router.delete(path, name=endpoint)(view_func)

    def redirect(self, location: str, code: int = 302):
        """Redirige vers une URL spécifique."""
        return RedirectResponse(url=location, status_code=code)

    def render(self, request: Request, template_name: str, **context):
        """Rend une vue avec des variables de contexte."""
        templates = Jinja2Templates(directory="templates")
        context["request"] = request
        return templates.TemplateResponse(template_name, context)

    def flash(self, message: str, category: str = "message"):
        """Ajoute un message flash à la session."""
        # FastAPI ne supporte pas nativement les messages flash comme Flask.
        # Vous pouvez implémenter une solution personnalisée si nécessaire.
        pass

    def json(self, data: dict, status: int = 200):
        """Renvoie une réponse JSON."""
<<<<<<< HEAD
        return JSONResponse(content=data, status_code=status)
=======
        return jsonify(data), status

    def request(self):
        """Renvoie l'objet de requête actuel."""
        return request
>>>>>>> a176ebb9
<|MERGE_RESOLUTION|>--- conflicted
+++ resolved
@@ -1,11 +1,7 @@
-<<<<<<< HEAD
+
 from fastapi import APIRouter, Request
 from fastapi.responses import RedirectResponse, JSONResponse
 from fastapi.templating import Jinja2Templates
-=======
-
-from flask import redirect, render_template, flash, jsonify, request
->>>>>>> a176ebb9
 
 
 class AbstractController:
@@ -44,12 +40,5 @@
 
     def json(self, data: dict, status: int = 200):
         """Renvoie une réponse JSON."""
-<<<<<<< HEAD
         return JSONResponse(content=data, status_code=status)
-=======
-        return jsonify(data), status
 
-    def request(self):
-        """Renvoie l'objet de requête actuel."""
-        return request
->>>>>>> a176ebb9
