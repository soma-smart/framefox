__pycache__/
*.py[cod]
*$py.class
<<<<<<< HEAD
var/
=======
venv/
instance/
>>>>>>> 07d982bc
<|MERGE_RESOLUTION|>--- conflicted
+++ resolved
@@ -1,9 +1,6 @@
 __pycache__/
 *.py[cod]
 *$py.class
-<<<<<<< HEAD
 var/
-=======
 venv/
 instance/
->>>>>>> 07d982bc
